package main

import (
	"encoding/json"
	"errors"
	"fmt"
	"io/ioutil"
	"net/http"
	"net/url"
	"os"
	"os/user"
	"path"
	"path/filepath"
	"regexp"
	"strconv"
	"strings"

	cm "github.com/chartmuseum/helm-push/pkg/chartmuseum"
	"github.com/chartmuseum/helm-push/pkg/helm"
	"github.com/ghodss/yaml"
	"github.com/spf13/cobra"
)

type (
	pushCmd struct {
<<<<<<< HEAD
		chartName          string
		chartVersion       string
		repoName           string
		username           string
		password           string
		accessToken        string
		authHeader         string
		contextPath        string
		useHTTP            bool
		caFile             string
		certFile           string
		keyFile            string
		InsecureSkipVerify bool
=======
		chartName    string
		chartVersion string
		repoName     string
		username     string
		password     string
		accessToken  string
		authHeader   string
		contextPath  string
		forceUpload  bool
		useHTTP      bool
>>>>>>> ec758c39
	}

	config struct {
		CurrentContext string             `json:"current-context"`
		Contexts       map[string]context `json:"contexts"`
	}

	context struct {
		Name  string `json:"name"`
		Token string `json:"token"`
	}
)

var (
	globalUsage = `Helm plugin to push chart package to ChartMuseum

Examples:

  $ helm push mychart-0.1.0.tgz chartmuseum       # push .tgz from "helm package"
  $ helm push . chartmuseum                       # package and push chart directory
  $ helm push . --version="7c4d121" chartmuseum   # override version in Chart.yaml
  $ helm push . https://my.chart.repo.com         # push directly to chart repo URL
`
)

func newPushCmd(args []string) *cobra.Command {
	p := &pushCmd{}
	cmd := &cobra.Command{
		Use:          "helm push",
		Short:        "Helm plugin to push chart package to ChartMuseum",
		Long:         globalUsage,
		SilenceUsage: true,
		RunE: func(cmd *cobra.Command, args []string) error {

			// If there are 4 args, this is likely being used as a downloader for cm:// protocol
			if len(args) == 4 && strings.HasPrefix(args[3], "cm://") {
				p.setFieldsFromEnv()
				return p.download(args[3])
			}

			if len(args) != 2 {
				return errors.New("This command needs 2 arguments: name of chart, name of chart repository (or repo URL)")
			}
			p.chartName = args[0]
			p.repoName = args[1]
			p.setFieldsFromEnv()
			return p.push()
		},
	}
	f := cmd.Flags()
	f.StringVarP(&p.chartVersion, "version", "v", "", "Override chart version pre-push")
	f.StringVarP(&p.username, "username", "u", "", "Override HTTP basic auth username [$HELM_REPO_USERNAME]")
	f.StringVarP(&p.password, "password", "p", "", "Override HTTP basic auth password [$HELM_REPO_PASSWORD]")
	f.StringVarP(&p.accessToken, "access-token", "", "", "Send token in Authorization header [$HELM_REPO_ACCESS_TOKEN]")
	f.StringVarP(&p.authHeader, "auth-header", "", "", "Alternative header to use for token auth [$HELM_REPO_AUTH_HEADER]")
	f.StringVarP(&p.contextPath, "context-path", "", "", "ChartMuseum context path [$HELM_REPO_CONTEXT_PATH]")
<<<<<<< HEAD
	//Appended for supporting https with certificates
	f.StringVarP(&p.caFile, "ca-file", "", "", "Verify certificates of HTTPS-enabled servers using this CA bundle [$HELM_REPO_CA_FILE]")
	f.StringVarP(&p.certFile, "cert-file", "", "", "Identify HTTPS client using this SSL certificate file [$HELM_REPO_CERT_FILE]")
	f.StringVarP(&p.keyFile, "key-file", "", "", "Identify HTTPS client using this SSL key file [$HELM_REPO_KEY_FILE]")
	f.BoolVarP(&p.InsecureSkipVerify, "insecure", "", false, "Connect to server with an insecure way by skipping certificate verification [$HELM_REPO_INSECURE]")
=======
	f.BoolVarP(&p.forceUpload, "force", "f", false, "Force upload even if chart version exists")
>>>>>>> ec758c39
	f.Parse(args)
	return cmd
}

func (p *pushCmd) setFieldsFromEnv() {
	if v, ok := os.LookupEnv("HELM_REPO_USERNAME"); ok && p.username == "" {
		p.username = v
	}
	if v, ok := os.LookupEnv("HELM_REPO_PASSWORD"); ok && p.password == "" {
		p.password = v
	}
	if v, ok := os.LookupEnv("HELM_REPO_ACCESS_TOKEN"); ok && p.accessToken == "" {
		p.accessToken = v
	}
	if v, ok := os.LookupEnv("HELM_REPO_AUTH_HEADER"); ok && p.authHeader == "" {
		p.authHeader = v
	}
	if v, ok := os.LookupEnv("HELM_REPO_CONTEXT_PATH"); ok && p.contextPath == "" {
		p.contextPath = v
	}
	if v, ok := os.LookupEnv("HELM_REPO_USE_HTTP"); ok {
		p.useHTTP, _ = strconv.ParseBool(v)
	}

	//Appended for supporting https with certificates
	if v, ok := os.LookupEnv("HELM_REPO_CA_FILE"); ok && p.caFile == "" {
		p.caFile = v
	}
	if v, ok := os.LookupEnv("HELM_REPO_CERT_FILE"); ok && p.certFile == "" {
		p.certFile = v
	}
	if v, ok := os.LookupEnv("HELM_REPO_KEY_FILE"); ok && p.keyFile == "" {
		p.keyFile = v
	}
	if v, ok := os.LookupEnv("HELM_REPO_INSECURE"); ok {
		p.InsecureSkipVerify, _ = strconv.ParseBool(v)
	}

	if p.accessToken == "" {
		p.setAccessTokenFromConfigFile()
	}
}

func (p *pushCmd) setAccessTokenFromConfigFile() {
	usr, err := user.Current()
	if err != nil {
		return
	}
	configPath := path.Join(usr.HomeDir, ".cfconfig")
	if _, err := os.Stat(configPath); os.IsNotExist(err) {
		return
	}
	var c config
	yamlFile, err := ioutil.ReadFile(configPath)
	if err != nil {
		return
	}
	if err = yaml.Unmarshal(yamlFile, &c); err != nil {
		return
	}
	for _, context := range c.Contexts {
		if context.Name == c.CurrentContext {
			p.accessToken = context.Token
			break
		}
	}
}

func (p *pushCmd) push() error {
	var repo *helm.Repo
	var err error

	// If the argument looks like a URL, just create a temp repo object
	// instead of looking for the entry in the local repository list
	if regexp.MustCompile(`^https?://`).MatchString(p.repoName) {
		repo, err = helm.TempRepoFromURL(p.repoName)
		p.repoName = repo.URL
	} else {
		repo, err = helm.GetRepoByName(p.repoName)
	}

	if err != nil {
		return err
	}

	chart, err := helm.GetChartByName(p.chartName)
	if err != nil {
		return err
	}

	// version override
	if p.chartVersion != "" {
		chart.SetVersion(p.chartVersion)
	}

	// username/password override(s)
	username := repo.Username
	password := repo.Password
	if p.username != "" {
		username = p.username
	}
	if p.password != "" {
		password = p.password
	}

	// in case the repo is stored with cm:// protocol, remove it
	var url string
	if p.useHTTP {
		url = strings.Replace(repo.URL, "cm://", "http://", 1)
	} else {
		url = strings.Replace(repo.URL, "cm://", "https://", 1)
	}

	client, err := cm.NewClient(
		cm.URL(url),
		cm.Username(username),
		cm.Password(password),
		cm.AccessToken(p.accessToken),
		cm.AuthHeader(p.authHeader),
		cm.ContextPath(p.contextPath),
		cm.CAFile(p.caFile),
		cm.CertFile(p.certFile),
		cm.KeyFile(p.keyFile),
		cm.InsecureSkipVerify(p.InsecureSkipVerify),
	)

	if err != nil {
		return err
	}

	tmp, err := ioutil.TempDir("", "helm-push-")
	if err != nil {
		return err
	}
	defer os.RemoveAll(tmp)

	chartPackagePath, err := helm.CreateChartPackage(chart, tmp)
	if err != nil {
		return err
	}

	fmt.Printf("Pushing %s to %s...\n", filepath.Base(chartPackagePath), p.repoName)
	resp, err := client.UploadChartPackage(chartPackagePath, p.forceUpload)
	if err != nil {
		return err
	}

	return handlePushResponse(resp)
}

func (p *pushCmd) download(fileURL string) error {
	parsedURL, err := url.Parse(fileURL)
	if err != nil {
		return err
	}

	parts := strings.Split(parsedURL.Path, "/")
	numParts := len(parts)
	if numParts <= 1 {
		return fmt.Errorf("invalid file url: %s", fileURL)
	}

	filePath := parts[numParts-1]

	numRemoveParts := 1
	if parts[numParts-2] == "charts" {
		numRemoveParts++
		filePath = "charts/" + filePath
	}

	parsedURL.Path = strings.Join(parts[:numParts-numRemoveParts], "/")

	if p.useHTTP {
		parsedURL.Scheme = "http"
	} else {
		parsedURL.Scheme = "https"
	}

	client, err := cm.NewClient(
		cm.URL(parsedURL.String()),
		cm.Username(p.username),
		cm.Password(p.password),
		cm.AccessToken(p.accessToken),
		cm.AuthHeader(p.authHeader),
		cm.ContextPath(p.contextPath),
		cm.CAFile(p.caFile),
		cm.CertFile(p.certFile),
		cm.KeyFile(p.keyFile),
		cm.InsecureSkipVerify(p.InsecureSkipVerify),
	)

	if err != nil {
		return err
	}

	resp, err := client.DownloadFile(filePath)
	if err != nil {
		return err
	}

	return handleDownloadResponse(resp)
}

func handlePushResponse(resp *http.Response) error {
	if resp.StatusCode != 201 {
		b, err := ioutil.ReadAll(resp.Body)
		if err != nil {
			return err
		}
		return getChartmuseumError(b, resp.StatusCode)
	}
	fmt.Println("Done.")
	return nil
}

func handleDownloadResponse(resp *http.Response) error {
	b, err := ioutil.ReadAll(resp.Body)
	defer resp.Body.Close()
	if err != nil {
		return err
	}
	if resp.StatusCode != 200 {
		return getChartmuseumError(b, resp.StatusCode)
	}
	fmt.Print(string(b))
	return nil
}

func getChartmuseumError(b []byte, code int) error {
	var er struct {
		Error string `json:"error"`
	}
	err := json.Unmarshal(b, &er)
	if err != nil || er.Error == "" {
		return fmt.Errorf("%d: could not properly parse response JSON: %s", code, string(b))
	}
	return fmt.Errorf("%d: %s", code, er.Error)
}

func main() {
	cmd := newPushCmd(os.Args[1:])
	if err := cmd.Execute(); err != nil {
		os.Exit(1)
	}
}<|MERGE_RESOLUTION|>--- conflicted
+++ resolved
@@ -23,7 +23,6 @@
 
 type (
 	pushCmd struct {
-<<<<<<< HEAD
 		chartName          string
 		chartVersion       string
 		repoName           string
@@ -32,23 +31,12 @@
 		accessToken        string
 		authHeader         string
 		contextPath        string
+		forceUpload        bool
 		useHTTP            bool
 		caFile             string
 		certFile           string
 		keyFile            string
 		InsecureSkipVerify bool
-=======
-		chartName    string
-		chartVersion string
-		repoName     string
-		username     string
-		password     string
-		accessToken  string
-		authHeader   string
-		contextPath  string
-		forceUpload  bool
-		useHTTP      bool
->>>>>>> ec758c39
 	}
 
 	config struct {
@@ -105,15 +93,12 @@
 	f.StringVarP(&p.accessToken, "access-token", "", "", "Send token in Authorization header [$HELM_REPO_ACCESS_TOKEN]")
 	f.StringVarP(&p.authHeader, "auth-header", "", "", "Alternative header to use for token auth [$HELM_REPO_AUTH_HEADER]")
 	f.StringVarP(&p.contextPath, "context-path", "", "", "ChartMuseum context path [$HELM_REPO_CONTEXT_PATH]")
-<<<<<<< HEAD
 	//Appended for supporting https with certificates
 	f.StringVarP(&p.caFile, "ca-file", "", "", "Verify certificates of HTTPS-enabled servers using this CA bundle [$HELM_REPO_CA_FILE]")
 	f.StringVarP(&p.certFile, "cert-file", "", "", "Identify HTTPS client using this SSL certificate file [$HELM_REPO_CERT_FILE]")
 	f.StringVarP(&p.keyFile, "key-file", "", "", "Identify HTTPS client using this SSL key file [$HELM_REPO_KEY_FILE]")
 	f.BoolVarP(&p.InsecureSkipVerify, "insecure", "", false, "Connect to server with an insecure way by skipping certificate verification [$HELM_REPO_INSECURE]")
-=======
 	f.BoolVarP(&p.forceUpload, "force", "f", false, "Force upload even if chart version exists")
->>>>>>> ec758c39
 	f.Parse(args)
 	return cmd
 }
