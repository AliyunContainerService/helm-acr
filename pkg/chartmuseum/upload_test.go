package chartmuseum

import (
	"crypto/rand"
	"crypto/tls"
	"encoding/base64"
	"net/http"
	"net/http/httptest"
	"strings"
	"testing"

	"k8s.io/helm/pkg/tlsutil"
)

var (
	testTarballPath    = "../../testdata/charts/mychart/mychart-0.1.0.tgz"
	testCertPath       = "../../testdata/tls/test_cert.crt"
	testKeyPath        = "../../testdata/tls/test_key.key"
	testCAPath         = "../../testdata/tls/ca.crt"
	testServerCAPath   = "../../testdata/tls/server_ca.crt"
	testServerCertPath = "../../testdata/tls/test_server.crt"
	testServerKeyPath  = "../../testdata/tls/test_server.key"
)

func TestUploadChartPackage(t *testing.T) {
	chartUploaded := false

	basicAuthHeader := "Basic " + base64.StdEncoding.EncodeToString([]byte("user:pass"))
	ts := httptest.NewServer(http.HandlerFunc(func(w http.ResponseWriter, r *http.Request) {
		if !strings.HasPrefix(r.URL.String(), "/my/context/path") {
			w.WriteHeader(404)
		} else if r.Header.Get("Authorization") != basicAuthHeader {
			w.WriteHeader(401)
		} else if chartUploaded {
			if _, ok := r.URL.Query()["force"]; ok {
				w.WriteHeader(201)
			} else {
				w.WriteHeader(409)
			}
		} else {
			chartUploaded = true
			w.WriteHeader(201)
		}
	}))
	defer ts.Close()

	// Happy path
	cmClient, err := NewClient(
		URL(ts.URL),
		Username("user"),
		Password("pass"),
		ContextPath("/my/context/path"),
	)
<<<<<<< HEAD
	if err != nil {
		t.Fatalf("[happy path] expect creating a client instance but met error: %s", err)
	}
	resp, err := cmClient.UploadChartPackage(testTarballPath)
=======
	resp, err := cmClient.UploadChartPackage(testTarballPath, false)
	if err != nil {
		t.Error("error uploading chart package", err)
	}
	if resp.StatusCode != 201 {
		t.Errorf("expecting 201 instead got %d", resp.StatusCode)
	}

	// Attempt to re-upload without force, trigger 409
	resp, err = cmClient.UploadChartPackage(testTarballPath, false)
	if err != nil {
		t.Error("error uploading chart package", err)
	}
	if resp.StatusCode != 409 {
		t.Errorf("expecting 409 instead got %d", resp.StatusCode)
	}

	// Upload with force
	resp, err = cmClient.UploadChartPackage(testTarballPath, true)
>>>>>>> ec758c39
	if err != nil {
		t.Error("error uploading chart package", err)
	}
	if resp.StatusCode != 201 {
		t.Errorf("expecting 201 instead got %d", resp.StatusCode)
	}

	// Bad package path
	resp, err = cmClient.UploadChartPackage("/non/existant/path/mychart-0.1.0.tgz", false)
	if err == nil {
		t.Error("expecting error with bad package path, instead got nil")
	}

	// Bad URL
<<<<<<< HEAD
	cmClient, err = NewClient(URL("jaswehfgew"))
	if err != nil {
		t.Fatalf("[bad URL] expect creating a client instance but met error: %s", err)
	}
	_, err = cmClient.UploadChartPackage(testTarballPath)
=======
	cmClient = NewClient(URL("jaswehfgew"))
	_, err = cmClient.UploadChartPackage(testTarballPath, false)
>>>>>>> ec758c39
	if err == nil {
		t.Error("expecting error with bad package path, instead got nil")
	}

	// Bad context path
	cmClient, err = NewClient(
		URL(ts.URL),
		Username("user"),
		Password("pass"),
		ContextPath("/my/crappy/context/path"),
		Timeout(5),
	)
<<<<<<< HEAD
	if err != nil {
		t.Fatalf("[bad context path] expect creating a client instance but met error: %s", err)
	}

	resp, err = cmClient.UploadChartPackage(testTarballPath)
=======
	resp, err = cmClient.UploadChartPackage(testTarballPath, false)
>>>>>>> ec758c39
	if err != nil {
		t.Error("unexpected error with bad context path", err)
	}
	if resp.StatusCode != 404 {
		t.Errorf("expecting 404 instead got %d", resp.StatusCode)
	}

	// Unauthorized, invalid user/pass combo (basic auth)
	cmClient, err = NewClient(
		URL(ts.URL),
		Username("baduser"),
		Password("badpass"),
		ContextPath("/my/context/path"),
	)
<<<<<<< HEAD
	if err != nil {
		t.Fatalf("[unauthorized: invalid user/pass] expect creating a client instance but met error: %s", err)
	}
	resp, err = cmClient.UploadChartPackage(testTarballPath)
=======
	resp, err = cmClient.UploadChartPackage(testTarballPath, false)
>>>>>>> ec758c39
	if err != nil {
		t.Error("unexpected error with invalid user/pass combo (basic auth)", err)
	}
	if resp.StatusCode != 401 {
		t.Errorf("expecting 401 instead got %d", resp.StatusCode)
	}

	// Unauthorized, missing user/pass combo (basic auth)
	cmClient, err = NewClient(
		URL(ts.URL),
		ContextPath("/my/context/path"),
	)
<<<<<<< HEAD
	if err != nil {
		t.Fatalf("[unauthorized: missing user/pass] expect creating a client instance but met error: %s", err)
	}
	resp, err = cmClient.UploadChartPackage(testTarballPath)
=======
	resp, err = cmClient.UploadChartPackage(testTarballPath, false)
>>>>>>> ec758c39
	if err != nil {
		t.Error("unexpected error with missing user/pass combo (basic auth)", err)
	}
	if resp.StatusCode != 401 {
		t.Errorf("expecting 401 instead got %d", resp.StatusCode)
	}
}

func TestUploadChartPackageWithTlsServer(t *testing.T) {
	basicAuthHeader := "Basic " + base64.StdEncoding.EncodeToString([]byte("user:pass"))
	ts := httptest.NewUnstartedServer(http.HandlerFunc(func(w http.ResponseWriter, r *http.Request) {
		if !strings.HasPrefix(r.URL.String(), "/my/context/path") {
			w.WriteHeader(404)
		} else if r.Header.Get("Authorization") != basicAuthHeader {
			w.WriteHeader(401)
		} else {
			w.WriteHeader(201)
		}
	}))

	cert, err := tls.LoadX509KeyPair(testCertPath, testKeyPath)
	if err != nil {
		t.Fatalf("failed to load certificate and key with error: %s", err.Error())
	}

	ts.TLS = &tls.Config{
		Certificates: []tls.Certificate{cert},
	}
	ts.StartTLS()
	defer ts.Close()

	//Without certificate
	cmClient, err := NewClient(
		URL(ts.URL),
		Username("user"),
		Password("pass"),
		ContextPath("/my/context/path"),
	)
	if err != nil {
		t.Fatalf("[without certificate] expect creating a client instance but met error: %s", err)
	}

	_, err = cmClient.UploadChartPackage(testTarballPath)
	if err == nil {
		t.Fatal("expected error returned when uploading package without cert to tls enabled https server")
	}

	//Enable insecure flag
	cmClient, err = NewClient(
		URL(ts.URL),
		Username("user"),
		Password("pass"),
		ContextPath("/my/context/path"),
		InsecureSkipVerify(true),
	)
	if err != nil {
		t.Fatalf("[enable insecure flag] expect creating a client instance but met error: %s", err)
	}

	resp, err := cmClient.UploadChartPackage(testTarballPath)
	if err != nil {
		t.Fatalf("[enable insecure flag] expected nil error but got %s", err.Error())
	}
	if resp.StatusCode != http.StatusCreated {
		t.Fatalf("[enable insecure flag] expect status code 201 but got %d", resp.StatusCode)
	}

	//Upload with ca file
	cmClient, err = NewClient(
		URL(ts.URL),
		Username("user"),
		Password("pass"),
		ContextPath("/my/context/path"),
		CAFile(testCAPath),
	)
	if err != nil {
		t.Fatalf("[upload with ca file] expect creating a client instance but met error: %s", err)
	}

	resp, err = cmClient.UploadChartPackage(testTarballPath)
	if err != nil {
		t.Fatalf("[upload with ca file] expected nil error but got %s", err.Error())
	}
	if resp.StatusCode != http.StatusCreated {
		t.Fatalf("[upload with ca file] expect status code 201 but got %d", resp.StatusCode)
	}
}

func TestUploadChartPackageWithVerifyingClientCert(t *testing.T) {
	basicAuthHeader := "Basic " + base64.StdEncoding.EncodeToString([]byte("user:pass"))
	ts := httptest.NewUnstartedServer(http.HandlerFunc(func(w http.ResponseWriter, r *http.Request) {
		if !strings.HasPrefix(r.URL.String(), "/my/context/path") {
			w.WriteHeader(404)
		} else if r.Header.Get("Authorization") != basicAuthHeader {
			w.WriteHeader(401)
		} else {
			w.WriteHeader(201)
		}
	}))

	cert, err := tls.LoadX509KeyPair(testCertPath, testKeyPath)
	if err != nil {
		t.Fatalf("failed to load certificate and key with error: %s", err.Error())
	}

	caCertPool, err := tlsutil.CertPoolFromFile(testServerCAPath)
	if err != nil {
		t.Fatalf("load server CA file failed with error: %s", err.Error())
	}

	ts.TLS = &tls.Config{
		ClientCAs:    caCertPool,
		ClientAuth:   tls.RequireAndVerifyClientCert,
		Certificates: []tls.Certificate{cert},
		Rand:         rand.Reader,
	}
	ts.StartTLS()
	defer ts.Close()

	//Upload with cert and key files
	cmClient, err := NewClient(
		URL(ts.URL),
		Username("user"),
		Password("pass"),
		ContextPath("/my/context/path"),
		KeyFile(testServerKeyPath),
		CertFile(testServerCertPath),
		CAFile(testCAPath),
	)
	if err != nil {
		t.Fatalf("[upload with cert and key files] expect creating a client instance but met error: %s", err)
	}

	resp, err := cmClient.UploadChartPackage(testTarballPath)
	if err != nil {
		t.Fatalf("[upload with cert and key files] expected nil error but got %s", err.Error())
	}
	if resp.StatusCode != http.StatusCreated {
		t.Fatalf("[upload with cert and key files] expect status code 201 but got %d", resp.StatusCode)
	}
}<|MERGE_RESOLUTION|>--- conflicted
+++ resolved
@@ -51,12 +51,9 @@
 		Password("pass"),
 		ContextPath("/my/context/path"),
 	)
-<<<<<<< HEAD
 	if err != nil {
 		t.Fatalf("[happy path] expect creating a client instance but met error: %s", err)
 	}
-	resp, err := cmClient.UploadChartPackage(testTarballPath)
-=======
 	resp, err := cmClient.UploadChartPackage(testTarballPath, false)
 	if err != nil {
 		t.Error("error uploading chart package", err)
@@ -76,7 +73,6 @@
 
 	// Upload with force
 	resp, err = cmClient.UploadChartPackage(testTarballPath, true)
->>>>>>> ec758c39
 	if err != nil {
 		t.Error("error uploading chart package", err)
 	}
@@ -91,18 +87,10 @@
 	}
 
 	// Bad URL
-<<<<<<< HEAD
-	cmClient, err = NewClient(URL("jaswehfgew"))
-	if err != nil {
-		t.Fatalf("[bad URL] expect creating a client instance but met error: %s", err)
-	}
-	_, err = cmClient.UploadChartPackage(testTarballPath)
-=======
-	cmClient = NewClient(URL("jaswehfgew"))
+	cmClient, _ = NewClient(URL("jaswehfgew"))
 	_, err = cmClient.UploadChartPackage(testTarballPath, false)
->>>>>>> ec758c39
 	if err == nil {
-		t.Error("expecting error with bad package path, instead got nil")
+		t.Error("[bad URL] expecting error with bad package path, instead got nil")
 	}
 
 	// Bad context path
@@ -113,15 +101,11 @@
 		ContextPath("/my/crappy/context/path"),
 		Timeout(5),
 	)
-<<<<<<< HEAD
 	if err != nil {
 		t.Fatalf("[bad context path] expect creating a client instance but met error: %s", err)
 	}
 
-	resp, err = cmClient.UploadChartPackage(testTarballPath)
-=======
-	resp, err = cmClient.UploadChartPackage(testTarballPath, false)
->>>>>>> ec758c39
+	resp, err = cmClient.UploadChartPackage(testTarballPath, false)
 	if err != nil {
 		t.Error("unexpected error with bad context path", err)
 	}
@@ -136,14 +120,10 @@
 		Password("badpass"),
 		ContextPath("/my/context/path"),
 	)
-<<<<<<< HEAD
 	if err != nil {
 		t.Fatalf("[unauthorized: invalid user/pass] expect creating a client instance but met error: %s", err)
 	}
-	resp, err = cmClient.UploadChartPackage(testTarballPath)
-=======
-	resp, err = cmClient.UploadChartPackage(testTarballPath, false)
->>>>>>> ec758c39
+	resp, err = cmClient.UploadChartPackage(testTarballPath, false)
 	if err != nil {
 		t.Error("unexpected error with invalid user/pass combo (basic auth)", err)
 	}
@@ -156,14 +136,10 @@
 		URL(ts.URL),
 		ContextPath("/my/context/path"),
 	)
-<<<<<<< HEAD
 	if err != nil {
 		t.Fatalf("[unauthorized: missing user/pass] expect creating a client instance but met error: %s", err)
 	}
-	resp, err = cmClient.UploadChartPackage(testTarballPath)
-=======
-	resp, err = cmClient.UploadChartPackage(testTarballPath, false)
->>>>>>> ec758c39
+	resp, err = cmClient.UploadChartPackage(testTarballPath, false)
 	if err != nil {
 		t.Error("unexpected error with missing user/pass combo (basic auth)", err)
 	}
@@ -206,7 +182,7 @@
 		t.Fatalf("[without certificate] expect creating a client instance but met error: %s", err)
 	}
 
-	_, err = cmClient.UploadChartPackage(testTarballPath)
+	_, err = cmClient.UploadChartPackage(testTarballPath, false)
 	if err == nil {
 		t.Fatal("expected error returned when uploading package without cert to tls enabled https server")
 	}
@@ -223,7 +199,7 @@
 		t.Fatalf("[enable insecure flag] expect creating a client instance but met error: %s", err)
 	}
 
-	resp, err := cmClient.UploadChartPackage(testTarballPath)
+	resp, err := cmClient.UploadChartPackage(testTarballPath, false)
 	if err != nil {
 		t.Fatalf("[enable insecure flag] expected nil error but got %s", err.Error())
 	}
@@ -243,7 +219,7 @@
 		t.Fatalf("[upload with ca file] expect creating a client instance but met error: %s", err)
 	}
 
-	resp, err = cmClient.UploadChartPackage(testTarballPath)
+	resp, err = cmClient.UploadChartPackage(testTarballPath, false)
 	if err != nil {
 		t.Fatalf("[upload with ca file] expected nil error but got %s", err.Error())
 	}
@@ -297,7 +273,7 @@
 		t.Fatalf("[upload with cert and key files] expect creating a client instance but met error: %s", err)
 	}
 
-	resp, err := cmClient.UploadChartPackage(testTarballPath)
+	resp, err := cmClient.UploadChartPackage(testTarballPath, false)
 	if err != nil {
 		t.Fatalf("[upload with cert and key files] expected nil error but got %s", err.Error())
 	}
